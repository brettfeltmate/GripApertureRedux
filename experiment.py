# -*- coding: utf-8 -*-

__author__ = "Brett Feltmate"

# external imports
import os
from csv import DictWriter
from random import randrange

# local imports
from get_key_state import get_key_state  # type: ignore[import]

import klibs
from klibs import P
from klibs.KLAudio import Tone
from klibs.KLCommunication import message
from klibs.KLExceptions import TrialException
from klibs.KLGraphics import KLDraw as kld
from klibs.KLGraphics import blit, fill, flip, clear
from klibs.KLUserInterface import any_key, key_pressed, ui_request
from klibs.KLUtilities import hide_mouse_cursor, line_segment_len, pump
from klibs.KLBoundary import CircleBoundary, BoundarySet
from klibs.KLTime import CountDown

from natnetclient_rough import NatNetClient  # type: ignore[import]
from OptiTracker import OptiTracker  # type: ignore[import]
from pyfirmata import serial  # type: ignore[import]

# experiment constants

# timings
GO_SIGNAL_ONSET = (500, 2000)
# TODO: Make this relative to rt
REACH_WINDOW_POST_GO_SIGNAL = 1000
POST_REACH_WINDOW = 1000
REACH_DISTANCE_THRESHOLD = (50, 100)

# audio
TONE_DURATION = 100
TONE_SHAPE = "sine"
TONE_FREQ = 784  # ridin' on yo G5 airplane
TONE_VOLUME = 1.0


# fills
WHITE = (255, 255, 255, 255)
GRUE = (90, 90, 96, 255)
RED = (255, 0, 0, 255)

# anti-typo protections
LEFT = "left"
RIGHT = "right"
SMALL = "small"
LARGE = "large"
TARGET = "target"
DISTRACTOR = "distractor"
GBYK = "GBYK"
KBYG = "KBYG"
OPEN = b"55"
CLOSE = b"56"


class GripApertureRedux(klibs.Experiment):
    def setup(self):

        # sizings
        PX_PER_CM = int(P.ppi / 2.54)
        DIAM_SMALL = 5 * PX_PER_CM
        DIAM_LARGE = 9 * PX_PER_CM
        BRIMWIDTH = 1 * PX_PER_CM
        POS_OFFSET = 10 * PX_PER_CM
        # setup optitracker
        self.ot = OptiTracker(marker_count=10, sample_rate=120, window_size=5)

        # setup motive client
        self.nnc = NatNetClient()

        # pass marker set listener to client for callback
        self.nnc.markers_listener = self.marker_set_listener

        # setup firmata board (plato goggle controller)
        self.goggles = serial.Serial(port="COM6", baudrate=9600)

        # 12cm between placeholder centers
        self.locs = {
            LEFT: (P.screen_c[0] - POS_OFFSET, P.screen_c[1]),  # type: ignore[attr-defined]
            RIGHT: (P.screen_c[0] + POS_OFFSET, P.screen_c[1]),  # type: ignore[attr-defined]
        }

        self.sizes = {
            SMALL: DIAM_SMALL,
            LARGE: DIAM_LARGE,
        }

        # spawn object placeholders
        self.placeholders = {
            TARGET: {
                SMALL: kld.Annulus(DIAM_SMALL, BRIMWIDTH),
                LARGE: kld.Annulus(DIAM_LARGE, BRIMWIDTH),
            },
            DISTRACTOR: {
                SMALL: kld.Annulus(DIAM_SMALL, BRIMWIDTH),
                LARGE: kld.Annulus(DIAM_LARGE, BRIMWIDTH),
            },
        }

        # spawn go signal
        self.go_signal = Tone(TONE_DURATION, TONE_SHAPE, TONE_FREQ, TONE_VOLUME)

        # generate block sequence
        if P.run_practice_blocks:
            self.block_sequence = [GBYK, GBYK, KBYG, KBYG]  # type: ignore[attr-defined]
            self.insert_practice_block(
                block_nums=[1, 3], trial_counts=P.trials_per_practice_block  # type: ignore[attr-defined]
            )
        else:
            self.block_sequence = P.task_order  # type: ignore[attr-defined]

        # create data directories
        if not os.path.exists("OptiData"):
            os.mkdir("OptiData")

        if not os.path.exists(f"OptiData/{P.condition}"):
            os.mkdir(f"OptiData/{P.condition}")

        os.mkdir(f"OptiData/{P.condition}/{P.p_id}")
        os.mkdir(f"OptiData/{P.condition}/{P.p_id}/testing")

        if P.run_practice_blocks:
            os.mkdir(f"OptiData/{P.condition}/{P.p_id}/practice")

    def block(self):

        self.block_task = self.block_sequence.pop(0)

        self.block_dir = f"OptiData/{P.condition}/{P.p_id}"
        self.block_dir += "/practice" if P.practicing else "/testing"
        self.block_dir += f"/{self.block_task}"

        if os.path.exists(self.block_dir):
            raise RuntimeError(f"Data directory already exists at {self.block_dir}")
        else:
            os.mkdir(self.block_dir)

        # TODO: Proper instructions
        instrux = (
            f"Task: {self.block_task}\n"
            + f"Block: {P.block_number} of {P.blocks_per_experiment}\n"
            + "(Instrux TBD, grab stuff)"
            + "\n\nAny key to start block."
        )

        fill()
        message(instrux, location=P.screen_c)
        flip()

        any_key()

    def trial_prep(self):

        self.reach_threshold = randrange(*REACH_DISTANCE_THRESHOLD, step=10)

        # setup trial events/timings
        self.evm.add_event(label="go_signal", onset=randrange(*GO_SIGNAL_ONSET))
        self.evm.add_event(
            label="reach_window_closed",
            onset=REACH_WINDOW_POST_GO_SIGNAL,
            after="go_signal",
        )
        self.evm.add_event(
            label="trial_timeout", onset=POST_REACH_WINDOW, after="reach_window_closed"
        )

        # determine targ/dist locations
        self.distractor_loc = LEFT if self.target_loc == RIGHT else RIGHT  # type: ignore[attr-defined]

        # now that object locations are determined, create respective boundaries
        self.target_boundary = CircleBoundary(
            label="target",
            center=self.locs[self.target_loc],  # type: ignore[attr-defined]
            radius=self.sizes[self.target_size],  # type: ignore[attr-defined]
        )

        self.distractor_boundary = CircleBoundary(
            label="distractor",
            center=self.locs[self.distractor_loc],  # type: ignore[attr-defined]
            radius=self.sizes[self.distractor_size],  # type: ignore[attr-defined]
        )

        self.bounds = BoundarySet([self.target_boundary, self.distractor_boundary])

        # instruct experimenter on prop placements
        self.goggles.write(CLOSE)
        self.present_stimuli(prep=True, cursor = P.development_mode)

        while True:  # participant readiness signalled by keypress
            q = pump(True)
            if key_pressed(key="space", queue=q):
                break

        self.present_stimuli()  # reset display for trial start

        self.ot.data_dir = (
            f"{self.block_dir}/"
            + f"trial_{P.trial_number}"
            + f"_targetOn_{self.target_loc}"  # type: ignore[attr-defined]
            + f"_targetSize_{self.target_size}"  # type: ignore[attr-defined]
            + f"_distractorSize_{self.distractor_size}"  # type: ignore[attr-defined]
            + "_hand_markers.csv"
        )

        self.nnc.startup()  # start marker tracking

        # NOTE: To ensure that file exists before OptiTracker tries to access it.
        nnc_lead_time = CountDown(0.5)
        while nnc_lead_time.counting():
            _ = ui_request()

    def trial(self):  # type: ignore[override]
<<<<<<< HEAD
=======
        print("Target on {} side")


>>>>>>> 1e1cf218
        hide_mouse_cursor()

        # control flags
        self.rt = None
        self.mt = None
        self.target_onset_time = "NA"
        self.target_visible = False
        self.object_grasped = None

        start_pos = self.ot.position()
<<<<<<< HEAD
        start_pos = (start_pos["pos_x"][0].item() * 3, start_pos["pos_z"][0].item() * 3)
=======
        # print("start_pos (raw from opti)")
        # print(start_pos)
        # print("start_pos (munged)")
        # start_pos = (start_pos["pos_x"][0].item() * 3, start_pos["pos_z"][0].item() * 3)
        start_pos = (start_pos["pos_x"][0].item(), start_pos["pos_z"][0].item())
        # print(start_pos)
        # print("start pos:")
        # print(start_pos)
        #
        # print("Screen c")
        # print(P.screen_c)
        # quit()
>>>>>>> 1e1cf218

        # immediately present trials in KBYG trials
        if self.block_task == "KBYG":
            self.present_stimuli(target=True)
            self.target_visible = True

        # restrict movement until go signal received
        while self.evm.before("go_signal"):
            _ = ui_request()
            if get_key_state("space") == 0:
                self.evm.reset()

                fill()
                message(
                    "Please wait for the go signal.",
                    location=P.screen_c,
                )
                flip()

                # TODO: keep register of aborted trials
                raise TrialException("Premature reach.")

        # used to calculate RT, also logged for analysis purposes
        go_signal_onset_time = self.evm.trial_time_ms

        self.go_signal.play()  # play go-signal
        self.goggles.write(OPEN)  # open goggles

        # monitor movement status
        while self.evm.before("reach_window_closed"):
            _ = ui_request()

            # key release indicates reach is in motion
            if self.rt is None:
                if get_key_state("space") == 0:
                    # recorde time from go signal to reach onset
                    self.rt = self.evm.trial_time_ms - go_signal_onset_time
<<<<<<< HEAD
=======
                    # print(f"RT: {self.rt}")
>>>>>>> 1e1cf218

            # Whilst reach in motion
            else:
                # self.present_stimuli(cursor = P.development_mode)
                # fetch current position
                curr_pos = self.ot.position()
<<<<<<< HEAD
                curr_pos = (
                    curr_pos["pos_x"][0].item() * 3,
                    curr_pos["pos_z"][0].item() * 3,
                )
=======
                curr_pos = (curr_pos["pos_x"][0].item(), curr_pos["pos_z"][0].item())
                # curr_pos = (curr_pos["pos_x"][0].item() * 3, curr_pos["pos_z"][0].item() * 3)

                print("Target bounds:")
                print(self.locs[self.target_loc])
                print("Current Pos:")
                print(curr_pos)
>>>>>>> 1e1cf218

                # Present target once reach exceeds threshold
                # NOTE: only relevant for GBYK trials, will already be True during KBYG trials
                # TODO: add in time constraint for a half-assed velocity threshold
                if not self.target_visible:
                    if line_segment_len(start_pos, curr_pos) > self.reach_threshold:
                        self.present_stimuli(target=True, cursor = P.development_mode)
                        self.target_visible = True
                        # note time at which target was presented
                        self.target_onset_time = self.evm.trial_time_ms

                # log if & which object has been grasped
                elif self.object_grasped is None:
                    self.object_grasped = self.bounds.which_boundary(curr_pos)

                # log time to taken to complete reach
                else:
                    self.nnc.shutdown()
                    # NOTE: relative to rt/go-signal onset
                    self.mt = self.evm.trial_time_ms - self.rt
                    break

        # if reach window closes before object is grasped, trial is aborted
        if self.object_grasped is None:
            self.nnc.shutdown()

            # admonish participant
            fill()
            message("Too slow!", location=P.screen_c, registration=5, blit_txt=True)
            flip()

            count = CountDown(0.5)

            while count.counting():
                _ = ui_request()

            os.remove(self.ot.data_dir)

            # TODO: keep register of aborted trials
            raise TrialException("Reach timeout.")

        # Clear display as task is either complete or been aborted
        clear()

        # Don't lock up system while waiting for trial to end
        while self.evm.before("trial_timeout"):
            _ = ui_request()

        # TODO: ask Anne & Kevin whether post-grasp data is worth recording
        # self.nnc.shutdown()

        return {
            "block_num": P.block_number,
            "trial_num": P.trial_number,
            "practicing": P.practicing,
            "exp_condition": P.condition,
            "task_type": self.block_task,
            "target_loc": self.target_loc,  # type: ignore[attr-defined]
            "target_size": self.target_size,  # type: ignore[attr-defined]
            "distractor_size": self.distractor_size,  # type: ignore[attr-defined]
            "go_signal_onset": go_signal_onset_time,
            "distance_threshold": (
                self.reach_threshold if self.block_task == "GBYK" else "NA"
            ),
            "target_onset": self.target_onset_time,
            "response_time": self.rt,
            "movement_time": self.mt,
            "object_grasped": self.object_grasped,
        }

    def trial_clean_up(self):
        pass

    def clean_up(self):
        pass

    # conditionally present stimuli
    def present_stimuli(self, prep=False, target=False, cursor=False):
        fill()

        if prep:
            message(
                "Place props within size-matched rings.\n\nKeypress to start trial.",
                location=[P.screen_c[0], P.screen_c[1] // 3],  # type: ignore[attr-defined]
            )

        distractor_holder = self.placeholders[DISTRACTOR][self.distractor_size]  # type: ignore[attr-defined]
        distractor_holder.fill = GRUE

        target_holder = self.placeholders[TARGET][self.target_size]  # type: ignore[attr-defined]
        target_holder.fill = WHITE if target else GRUE

        blit(
            distractor_holder,
            registration=5,
            location=self.locs[self.distractor_loc],
        )
        blit(target_holder, registration=5, location=self.locs[self.target_loc])  # type: ignore[attr-defined]

        # if cursor:
        #     pass
        # start_pos = self.ot.position()
        # start_pos = (start_pos["pos_x"][0].item() * 3, start_pos["pos_z"][0].item() * 3)

        # blit(self.cursor, registration = 5, location = start_pos)

        flip()

    def marker_set_listener(self, marker_set: dict) -> None:
        """Write marker set data to CSV file.

        Args:
            marker_set (dict): Dictionary containing marker data to be written.
                Expected format: {'markers': [{'key1': val1, ...}, ...]}
        """

        if marker_set.get("label") == "hand":
            # Append data to trial-specific CSV file
            fname = self.ot.data_dir

            # Timestamp marker data with relative trial time
            header = list(marker_set["markers"][0].keys())
            # header.append("trial_time")

            # if file doesn't exist, create it and write header
            if not os.path.exists(fname):
                with open(fname, "w", newline="") as file:
                    writer = DictWriter(file, fieldnames=header)
                    writer.writeheader()

            # append marker data to file
            with open(fname, "a", newline="") as file:
                writer = DictWriter(file, fieldnames=header)
                for marker in marker_set.get("markers", None):
                    if marker is not None:
                        writer.writerow(marker)<|MERGE_RESOLUTION|>--- conflicted
+++ resolved
@@ -217,12 +217,9 @@
             _ = ui_request()
 
     def trial(self):  # type: ignore[override]
-<<<<<<< HEAD
-=======
         print("Target on {} side")
 
 
->>>>>>> 1e1cf218
         hide_mouse_cursor()
 
         # control flags
@@ -233,9 +230,6 @@
         self.object_grasped = None
 
         start_pos = self.ot.position()
-<<<<<<< HEAD
-        start_pos = (start_pos["pos_x"][0].item() * 3, start_pos["pos_z"][0].item() * 3)
-=======
         # print("start_pos (raw from opti)")
         # print(start_pos)
         # print("start_pos (munged)")
@@ -248,7 +242,6 @@
         # print("Screen c")
         # print(P.screen_c)
         # quit()
->>>>>>> 1e1cf218
 
         # immediately present trials in KBYG trials
         if self.block_task == "KBYG":
@@ -286,22 +279,13 @@
                 if get_key_state("space") == 0:
                     # recorde time from go signal to reach onset
                     self.rt = self.evm.trial_time_ms - go_signal_onset_time
-<<<<<<< HEAD
-=======
                     # print(f"RT: {self.rt}")
->>>>>>> 1e1cf218
 
             # Whilst reach in motion
             else:
                 # self.present_stimuli(cursor = P.development_mode)
                 # fetch current position
                 curr_pos = self.ot.position()
-<<<<<<< HEAD
-                curr_pos = (
-                    curr_pos["pos_x"][0].item() * 3,
-                    curr_pos["pos_z"][0].item() * 3,
-                )
-=======
                 curr_pos = (curr_pos["pos_x"][0].item(), curr_pos["pos_z"][0].item())
                 # curr_pos = (curr_pos["pos_x"][0].item() * 3, curr_pos["pos_z"][0].item() * 3)
 
@@ -309,7 +293,6 @@
                 print(self.locs[self.target_loc])
                 print("Current Pos:")
                 print(curr_pos)
->>>>>>> 1e1cf218
 
                 # Present target once reach exceeds threshold
                 # NOTE: only relevant for GBYK trials, will already be True during KBYG trials
