--- conflicted
+++ resolved
@@ -114,7 +114,6 @@
             DISTRACTOR: {
                 SMALL: kld.Annulus(DIAM_SMALL, BRIMWIDTH),
                 LARGE: kld.Annulus(DIAM_LARGE, BRIMWIDTH),
-                ""
             },
         }
 
@@ -317,14 +316,8 @@
                 else:
                     self.mt = self.evm.trial_time_ms - self.rt
 
-<<<<<<< HEAD
-                    counter = CountDown(.3)
-
-                    while counter.counting():
-=======
                     timeout = CountDown(.3)
                     while timeout.counting():
->>>>>>> 74d36ef1
                         q = pump(True)
                         _ = ui_request(queue=q)
 
